package it.smartcommunitylabdhub.framework.k8s.listeners;

import it.smartcommunitylabdhub.commons.events.RunnableChangedEvent;
import it.smartcommunitylabdhub.commons.events.RunnableMonitorObject;
import it.smartcommunitylabdhub.commons.exceptions.StoreException;
import it.smartcommunitylabdhub.commons.models.enums.State;
import it.smartcommunitylabdhub.commons.services.RunnableStore;
import it.smartcommunitylabdhub.framework.k8s.annotations.ConditionalOnKubernetes;
import it.smartcommunitylabdhub.framework.k8s.exceptions.K8sFrameworkException;
import it.smartcommunitylabdhub.framework.k8s.infrastructure.k8s.K8sJobFramework;
import it.smartcommunitylabdhub.framework.k8s.runnables.K8sJobRunnable;
import lombok.extern.slf4j.Slf4j;
import org.springframework.beans.factory.annotation.Autowired;
import org.springframework.context.ApplicationEventPublisher;
import org.springframework.context.event.EventListener;
import org.springframework.scheduling.annotation.Async;
import org.springframework.stereotype.Component;
import org.springframework.util.Assert;

@Component
@ConditionalOnKubernetes
@Slf4j
public class K8sJobRunnableListener {

    @Autowired
    K8sJobFramework k8sFramework;

    @Autowired
    ApplicationEventPublisher eventPublisher;

    @Autowired
    private RunnableStore<K8sJobRunnable> runnableStore;

    @Async
    @EventListener
    public void listen(K8sJobRunnable runnable) {
        Assert.notNull(runnable, "runnable can not be null");
        Assert.hasText(runnable.getId(), "runnable id can not be null or empty");
        log.info("Receive runnable for execution: {}", runnable.getId());

        try {
            runnable =
                switch (State.valueOf(runnable.getState())) {
                    case State.READY -> {
                        yield k8sFramework.run(runnable);
                    }
                    case State.STOP -> {
                        yield k8sFramework.stop(runnable);
                    }
                    case State.DELETING -> {
                        yield k8sFramework.delete(runnable);
                    }
                    default -> {
                        yield null;
                    }
                };

            if (runnable != null) {
                try {
                    // If runnable is deleted, remove from store
                    if (runnable.getState().equals(State.DELETED.name())) {
                        runnableStore.remove(runnable.getId());
                    } else {
                        runnableStore.store(runnable.getId(), runnable);
                    }
                } catch (StoreException e) {
                    log.error("Error with store: {}", e.getMessage());
                }
            }
        } catch (K8sFrameworkException e) {
            // Set runnable to error state send event
            log.error("Error with k8s: {}", e.getMessage());
            runnable.setState(State.ERROR.name());

            try {
                runnableStore.store(runnable.getId(), runnable);
<<<<<<< HEAD
            } catch (K8sFrameworkException e) {
                log.error("Error with k8s: {}", e.getMessage());
            } finally {
                //remove after execution
                //TODO, needs to cleanup FSM usage in framework
                log.debug("Completed runnable {}", runnable.getId());
=======
            } catch (StoreException sex) {
                log.error("Error with store: {}", sex.getMessage());
            }
        } finally {
            if (runnable != null) {
                log.debug("Processed runnable {}", runnable.getId());

                // Publish event to Run Manager
                eventPublisher.publishEvent(
                    RunnableChangedEvent
                        .builder()
                        .runnable(runnable)
                        .runMonitorObject(
                            RunnableMonitorObject
                                .builder()
                                .runId(runnable.getId())
                                .stateId(runnable.getState())
                                .project(runnable.getProject())
                                .framework(runnable.getFramework())
                                .task(runnable.getTask())
                                .build()
                        )
                        .build()
                );
>>>>>>> ac6a9328
            }
        }
    }
}<|MERGE_RESOLUTION|>--- conflicted
+++ resolved
@@ -74,14 +74,6 @@
 
             try {
                 runnableStore.store(runnable.getId(), runnable);
-<<<<<<< HEAD
-            } catch (K8sFrameworkException e) {
-                log.error("Error with k8s: {}", e.getMessage());
-            } finally {
-                //remove after execution
-                //TODO, needs to cleanup FSM usage in framework
-                log.debug("Completed runnable {}", runnable.getId());
-=======
             } catch (StoreException sex) {
                 log.error("Error with store: {}", sex.getMessage());
             }
@@ -106,7 +98,6 @@
                         )
                         .build()
                 );
->>>>>>> ac6a9328
             }
         }
     }
