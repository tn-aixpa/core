package it.smartcommunitylabdhub.framework.k8s.infrastructure.k8s;

import io.kubernetes.client.openapi.ApiClient;
import io.kubernetes.client.openapi.ApiException;
import io.kubernetes.client.openapi.apis.BatchV1Api;
import io.kubernetes.client.openapi.models.*;
import it.smartcommunitylabdhub.commons.annotations.infrastructure.FrameworkComponent;
<<<<<<< HEAD
import it.smartcommunitylabdhub.commons.jackson.JacksonMapper;
import it.smartcommunitylabdhub.commons.models.entities.log.Log;
import it.smartcommunitylabdhub.commons.models.entities.log.LogMetadata;
=======
>>>>>>> ac6a9328
import it.smartcommunitylabdhub.commons.models.enums.State;
import it.smartcommunitylabdhub.framework.k8s.exceptions.K8sFrameworkException;
import it.smartcommunitylabdhub.framework.k8s.runnables.K8sJobRunnable;
import jakarta.validation.constraints.NotNull;
import java.util.*;
import lombok.extern.slf4j.Slf4j;
import org.springframework.util.Assert;

@Slf4j
@FrameworkComponent(framework = K8sJobFramework.FRAMEWORK)
public class K8sJobFramework extends K8sBaseFramework<K8sJobRunnable, V1Job> {

    public static final String FRAMEWORK = "k8sjob";

    public static final int DEADLINE_SECONDS = 3600 * 24 * 3; //3 days

    private final BatchV1Api batchV1Api;

    private int activeDeadlineSeconds = DEADLINE_SECONDS;

    public K8sJobFramework(ApiClient apiClient) {
        super(apiClient);
        batchV1Api = new BatchV1Api(apiClient);
    }

    public void setActiveDeadlineSeconds(int activeDeadlineSeconds) {
        Assert.isTrue(activeDeadlineSeconds > 300, "Minimum deadline seconds is 300");
        this.activeDeadlineSeconds = activeDeadlineSeconds;
    }

    // TODO: instead of void define a Result object that have to be merged with the run from the
    // caller.
    @Override
    public K8sJobRunnable run(K8sJobRunnable runnable) throws K8sFrameworkException {
        V1Job job = build(runnable);
        job = create(job);

        // Update runnable state..
        runnable.setState(State.RUNNING.name());

<<<<<<< HEAD
=======
        return runnable;
    }

    @Override
    public K8sJobRunnable stop(K8sJobRunnable runnable) throws K8sFrameworkException {
        V1Job job = get(build(runnable));

        //stop by deleting
        delete(job);
        runnable.setState(State.STOPPED.name());

        return runnable;
    }

    @Override
    public K8sJobRunnable delete(K8sJobRunnable runnable) throws K8sFrameworkException {
        V1Job job;
        try {
            job = get(build(runnable));
        } catch (K8sFrameworkException e) {
            runnable.setState(State.DELETED.name());
            return runnable;
        }

        delete(job);
        runnable.setState(State.DELETED.name());

>>>>>>> ac6a9328
        return runnable;
    }

    public V1Job build(K8sJobRunnable runnable) throws K8sFrameworkException {
        // Log service execution initiation
        log.info("----------------- BUILD KUBERNETES JOB ----------------");

        // Generate jobName and ContainerName
        String jobName = k8sBuilderHelper.getJobName(runnable.getRuntime(), runnable.getTask(), runnable.getId());
        String containerName = k8sBuilderHelper.getContainerName(
                runnable.getRuntime(),
                runnable.getTask(),
                runnable.getId()
        );

        //build labels
        Map<String, String> labels = buildLabels(runnable);

        // Create the Job metadata
        V1ObjectMeta metadata = new V1ObjectMeta().name(jobName).labels(labels);

        // Prepare environment variables for the Kubernetes job
        List<V1EnvFromSource> envFrom = buildEnvFrom(runnable);
        List<V1EnvVar> env = buildEnv(runnable);

        // Volumes to attach to the pod based on the volume spec with the additional volume_type
        List<V1Volume> volumes = buildVolumes(runnable);
        List<V1VolumeMount> volumeMounts = buildVolumeMounts(runnable);

        // resources
        V1ResourceRequirements resources = buildResources(runnable);

        //command params
        List<String> command = buildCommand(runnable);
        List<String> args = buildArgs(runnable);

        // Build Container
        V1Container container = new V1Container()
                .name(containerName)
                .image(runnable.getImage())
                .imagePullPolicy("Always")
                .imagePullPolicy("IfNotPresent")
                .command(command)
                .args(args)
                .resources(resources)
                .volumeMounts(volumeMounts)
                .envFrom(envFrom)
                .env(env);

        // Create a PodSpec for the container
        V1PodSpec podSpec = new V1PodSpec()
                .containers(Collections.singletonList(container))
                .nodeSelector(buildNodeSelector(runnable))
                .affinity(runnable.getAffinity())
                .tolerations(buildTolerations(runnable))
                .volumes(volumes)
                .restartPolicy("Never");

        // Create a PodTemplateSpec with the PodSpec
        V1PodTemplateSpec podTemplateSpec = new V1PodTemplateSpec().metadata(metadata).spec(podSpec);

        int backoffLimit = Optional.ofNullable(runnable.getBackoffLimit()).orElse(3).intValue();

        // Create the JobSpec with the PodTemplateSpec
        V1JobSpec jobSpec = new V1JobSpec()
                .activeDeadlineSeconds(Long.valueOf(activeDeadlineSeconds))
                //TODO support work-queue style/parallel jobs
                .parallelism(1)
                .completions(1)
                .backoffLimit(backoffLimit)
                .template(podTemplateSpec);

        // Create the V1Job object with metadata and JobSpec
        return new V1Job().metadata(metadata).spec(jobSpec);
    }

    public V1Job apply(@NotNull V1Job job) throws K8sFrameworkException {
        //nothing to do
        return job;
    }

    public V1Job get(@NotNull V1Job job) throws K8sFrameworkException {
        Assert.notNull(job.getMetadata(), "metadata can not be null");

        try {
            // Log service execution initiation
            log.info("----------------- GET KUBERNETES JOB ----------------");

            return batchV1Api.readNamespacedJob(job.getMetadata().getName(), namespace, null);
        } catch (ApiException e) {
            log.error("Error with k8s: {}", e.getMessage());
            if (log.isDebugEnabled()) {
                log.debug("k8s api response: {}", e.getResponseBody());
            }

            throw new K8sFrameworkException(e.getMessage());
        }
    }

    @Override
    public V1Job create(V1Job job) throws K8sFrameworkException {
        Assert.notNull(job.getMetadata(), "metadata can not be null");

        try {
            // Log service execution initiation
            log.info("----------------- RUN KUBERNETES JOB ----------------");

            //dispatch job via api
            V1Job createdJob = batchV1Api.createNamespacedJob(namespace, job, null, null, null, null);
            log.info("Job created: {}", Objects.requireNonNull(createdJob.getMetadata()).getName());
            return createdJob;
        } catch (ApiException e) {
            log.error("Error with k8s: {}", e.getResponseBody());
            if (log.isDebugEnabled()) {
                log.debug("k8s api response: {}", e.getResponseBody());
            }

            throw new K8sFrameworkException(e.getResponseBody());
        }
    }

    @Override
    public void delete(V1Job job) throws K8sFrameworkException {
        Assert.notNull(job.getMetadata(), "metadata can not be null");

        try {
<<<<<<< HEAD
            // Retrieve and print the logs of the associated Pod
            V1PodList v1PodList = coreV1Api.listNamespacedPod(
                    namespace,
                    null,
                    null,
                    null,
                    null,
                    null,
                    null,
                    null,
                    null,
                    null,
                    null,
                    null
            );

            for (V1Pod pod : v1PodList.getItems()) {
                if (pod.getMetadata() != null && pod.getMetadata().getName() != null) {
                    if (pod.getMetadata().getName().startsWith(jobName)) {
                        String podName = pod.getMetadata().getName();
                        String logs = coreV1Api.readNamespacedPodLog(
                                podName,
                                namespace,
                                cName,
                                false,
                                null,
                                null,
                                null,
                                null,
                                null,
                                null,
                                null
                        );

                        log.info("Logs for Pod: " + podName);
                        log.info("Log is: " + logs);
                        if (logs != null) writeLog(runnable, logs);
                    }
                }
            }
        } catch (ApiException e) {
            log.error(e.getResponseBody());
            //throw new RuntimeException(e);
        }
    }

    /**
     * Delete job
     *
     * @param jobName  the name of the Job
     * @param runnable the runnable Type in this case K8SJobRunnable
     */
    private void deleteAssociatedPodAndJob(String jobName, String namespace, K8sJobRunnable runnable) {
        // Delete the Pod associated with the Job
        try {
            V1PodList v1PodList = coreV1Api.listNamespacedPod(
                    namespace,
                    null,
                    null,
                    null,
                    null,
                    null,
                    null,
                    null,
                    null,
                    null,
                    null,
                    null
            );

            for (V1Pod pod : v1PodList.getItems()) {
                if (pod.getMetadata() != null && pod.getMetadata().getName() != null) {
                    if (pod.getMetadata().getName().startsWith(jobName)) {
                        String podName = pod.getMetadata().getName();

                        // Delete the Pod
                        V1Pod v1Pod = coreV1Api.deleteNamespacedPod(
                                podName,
                                namespace,
                                null,
                                null,
                                null,
                                null,
                                null,
                                null
                        );
                        log.info("Pod deleted: " + podName);

                        try {
                            writeLog(
                                    runnable,
                                    JacksonMapper.CUSTOM_OBJECT_MAPPER.writeValueAsString(v1Pod.getStatus())
                            );
                        } catch (JsonProcessingException e) {
                            log.error(e.toString());
                        }

                        // Delete the Job
                        V1Status deleteStatus = batchV1Api.deleteNamespacedJob(
                                jobName,
                                "default",
                                null,
                                null,
                                null,
                                null,
                                null,
                                null
                        );

                        try {
                            writeLog(runnable, JacksonMapper.CUSTOM_OBJECT_MAPPER.writeValueAsString(deleteStatus));
                        } catch (JsonProcessingException e) {
                            log.error(e.toString());
                        }
                        log.info("Job deleted: " + jobName);
                    }
                }
            }
            throw new StopPoller("POLLER STOP SUCCESSFULLY");
=======
            // Log service execution initiation
            log.info("----------------- DELETE KUBERNETES JOB ----------------");

            batchV1Api.deleteNamespacedJob(job.getMetadata().getName(), namespace, null, null, null, null, null, null);
>>>>>>> ac6a9328
        } catch (ApiException e) {
            log.error("Error with k8s: {}", e.getResponseBody());
            if (log.isDebugEnabled()) {
                log.debug("k8s api response: {}", e.getResponseBody());
            }

            throw new K8sFrameworkException(e.getResponseBody());
        }
    }
    //TODO delete refactor method below

    // private void writeLog(K8sJobRunnable runnable, String log) {
    //     LogMetadata logMetadata = new LogMetadata();
    //     logMetadata.setProject(runnable.getProject());
    //     logMetadata.setRun(runnable.getId());
    //     Log logDTO = Log.builder().body(Map.of("content", log)).metadata(logMetadata.toMap()).build();
    //     logService.createLog(logDTO);
    // }

    // /**
    //  * Logging pod
    //  *
    //  * @param jobName  the name of the Job
    //  * @param runnable the runnable Type in this case K8SJobRunnable
    //  */
    // private void logPod(String jobName, String cName, String namespace, K8sJobRunnable runnable) {
    //     try {
    //         // Retrieve and print the logs of the associated Pod
    //         V1PodList v1PodList = coreV1Api.listNamespacedPod(
    //             namespace,
    //             null,
    //             null,
    //             null,
    //             null,
    //             null,
    //             null,
    //             null,
    //             null,
    //             null,
    //             null,
    //             null
    //         );

    //         for (V1Pod pod : v1PodList.getItems()) {
    //             if (pod.getMetadata() != null && pod.getMetadata().getName() != null) {
    //                 if (pod.getMetadata().getName().startsWith(jobName)) {
    //                     String podName = pod.getMetadata().getName();
    //                     String logs = coreV1Api.readNamespacedPodLog(
    //                         podName,
    //                         namespace,
    //                         cName,
    //                         false,
    //                         null,
    //                         null,
    //                         null,
    //                         null,
    //                         null,
    //                         null,
    //                         null
    //                     );

    //                     log.info("Logs for Pod: " + podName);
    //                     log.info("Log is: " + logs);
    //                     if (logs != null) writeLog(runnable, logs);
    //                 }
    //             }
    //         }
    //     } catch (ApiException e) {
    //         log.error(e.getResponseBody());
    //         //throw new RuntimeException(e);
    //     }
    // }

    // /**
    //  * Delete job
    //  *
    //  * @param jobName  the name of the Job
    //  * @param runnable the runnable Type in this case K8SJobRunnable
    //  */
    // private void deleteAssociatedPodAndJob(String jobName, String namespace, K8sJobRunnable runnable) {
    //     // Delete the Pod associated with the Job
    //     try {
    //         V1PodList v1PodList = coreV1Api.listNamespacedPod(
    //             namespace,
    //             null,
    //             null,
    //             null,
    //             null,
    //             null,
    //             null,
    //             null,
    //             null,
    //             null,
    //             null,
    //             null
    //         );

    //         for (V1Pod pod : v1PodList.getItems()) {
    //             if (pod.getMetadata() != null && pod.getMetadata().getName() != null) {
    //                 if (pod.getMetadata().getName().startsWith(jobName)) {
    //                     String podName = pod.getMetadata().getName();

    //                     // Delete the Pod
    //                     V1Pod v1Pod = coreV1Api.deleteNamespacedPod(
    //                         podName,
    //                         namespace,
    //                         null,
    //                         null,
    //                         null,
    //                         null,
    //                         null,
    //                         null
    //                     );
    //                     log.info("Pod deleted: " + podName);

    //                     try {
    //                         writeLog(
    //                             runnable,
    //                             JacksonMapper.CUSTOM_OBJECT_MAPPER.writeValueAsString(v1Pod.getStatus())
    //                         );
    //                     } catch (JsonProcessingException e) {
    //                         log.error(e.toString());
    //                     }

    //                     // Delete the Job
    //                     V1Status deleteStatus = batchV1Api.deleteNamespacedJob(
    //                         jobName,
    //                         "default",
    //                         null,
    //                         null,
    //                         null,
    //                         null,
    //                         null,
    //                         null
    //                     );

    //                     try {
    //                         writeLog(runnable, JacksonMapper.CUSTOM_OBJECT_MAPPER.writeValueAsString(deleteStatus));
    //                     } catch (JsonProcessingException e) {
    //                         log.error(e.toString());
    //                     }
    //                     log.info("Job deleted: " + jobName);
    //                 }
    //             }
    //         }
    //         throw new StopPoller("POLLER STOP SUCCESSFULLY");
    //     } catch (ApiException e) {
    //         throw new RuntimeException(e);
    //     }
    // }
}<|MERGE_RESOLUTION|>--- conflicted
+++ resolved
@@ -5,12 +5,6 @@
 import io.kubernetes.client.openapi.apis.BatchV1Api;
 import io.kubernetes.client.openapi.models.*;
 import it.smartcommunitylabdhub.commons.annotations.infrastructure.FrameworkComponent;
-<<<<<<< HEAD
-import it.smartcommunitylabdhub.commons.jackson.JacksonMapper;
-import it.smartcommunitylabdhub.commons.models.entities.log.Log;
-import it.smartcommunitylabdhub.commons.models.entities.log.LogMetadata;
-=======
->>>>>>> ac6a9328
 import it.smartcommunitylabdhub.commons.models.enums.State;
 import it.smartcommunitylabdhub.framework.k8s.exceptions.K8sFrameworkException;
 import it.smartcommunitylabdhub.framework.k8s.runnables.K8sJobRunnable;
@@ -51,8 +45,6 @@
         // Update runnable state..
         runnable.setState(State.RUNNING.name());
 
-<<<<<<< HEAD
-=======
         return runnable;
     }
 
@@ -80,7 +72,6 @@
         delete(job);
         runnable.setState(State.DELETED.name());
 
->>>>>>> ac6a9328
         return runnable;
     }
 
@@ -91,9 +82,9 @@
         // Generate jobName and ContainerName
         String jobName = k8sBuilderHelper.getJobName(runnable.getRuntime(), runnable.getTask(), runnable.getId());
         String containerName = k8sBuilderHelper.getContainerName(
-                runnable.getRuntime(),
-                runnable.getTask(),
-                runnable.getId()
+            runnable.getRuntime(),
+            runnable.getTask(),
+            runnable.getId()
         );
 
         //build labels
@@ -119,25 +110,25 @@
 
         // Build Container
         V1Container container = new V1Container()
-                .name(containerName)
-                .image(runnable.getImage())
-                .imagePullPolicy("Always")
-                .imagePullPolicy("IfNotPresent")
-                .command(command)
-                .args(args)
-                .resources(resources)
-                .volumeMounts(volumeMounts)
-                .envFrom(envFrom)
-                .env(env);
+            .name(containerName)
+            .image(runnable.getImage())
+            .imagePullPolicy("Always")
+            .imagePullPolicy("IfNotPresent")
+            .command(command)
+            .args(args)
+            .resources(resources)
+            .volumeMounts(volumeMounts)
+            .envFrom(envFrom)
+            .env(env);
 
         // Create a PodSpec for the container
         V1PodSpec podSpec = new V1PodSpec()
-                .containers(Collections.singletonList(container))
-                .nodeSelector(buildNodeSelector(runnable))
-                .affinity(runnable.getAffinity())
-                .tolerations(buildTolerations(runnable))
-                .volumes(volumes)
-                .restartPolicy("Never");
+            .containers(Collections.singletonList(container))
+            .nodeSelector(buildNodeSelector(runnable))
+            .affinity(runnable.getAffinity())
+            .tolerations(buildTolerations(runnable))
+            .volumes(volumes)
+            .restartPolicy("Never");
 
         // Create a PodTemplateSpec with the PodSpec
         V1PodTemplateSpec podTemplateSpec = new V1PodTemplateSpec().metadata(metadata).spec(podSpec);
@@ -146,12 +137,12 @@
 
         // Create the JobSpec with the PodTemplateSpec
         V1JobSpec jobSpec = new V1JobSpec()
-                .activeDeadlineSeconds(Long.valueOf(activeDeadlineSeconds))
-                //TODO support work-queue style/parallel jobs
-                .parallelism(1)
-                .completions(1)
-                .backoffLimit(backoffLimit)
-                .template(podTemplateSpec);
+            .activeDeadlineSeconds(Long.valueOf(activeDeadlineSeconds))
+            //TODO support work-queue style/parallel jobs
+            .parallelism(1)
+            .completions(1)
+            .backoffLimit(backoffLimit)
+            .template(podTemplateSpec);
 
         // Create the V1Job object with metadata and JobSpec
         return new V1Job().metadata(metadata).spec(jobSpec);
@@ -207,132 +198,10 @@
         Assert.notNull(job.getMetadata(), "metadata can not be null");
 
         try {
-<<<<<<< HEAD
-            // Retrieve and print the logs of the associated Pod
-            V1PodList v1PodList = coreV1Api.listNamespacedPod(
-                    namespace,
-                    null,
-                    null,
-                    null,
-                    null,
-                    null,
-                    null,
-                    null,
-                    null,
-                    null,
-                    null,
-                    null
-            );
-
-            for (V1Pod pod : v1PodList.getItems()) {
-                if (pod.getMetadata() != null && pod.getMetadata().getName() != null) {
-                    if (pod.getMetadata().getName().startsWith(jobName)) {
-                        String podName = pod.getMetadata().getName();
-                        String logs = coreV1Api.readNamespacedPodLog(
-                                podName,
-                                namespace,
-                                cName,
-                                false,
-                                null,
-                                null,
-                                null,
-                                null,
-                                null,
-                                null,
-                                null
-                        );
-
-                        log.info("Logs for Pod: " + podName);
-                        log.info("Log is: " + logs);
-                        if (logs != null) writeLog(runnable, logs);
-                    }
-                }
-            }
-        } catch (ApiException e) {
-            log.error(e.getResponseBody());
-            //throw new RuntimeException(e);
-        }
-    }
-
-    /**
-     * Delete job
-     *
-     * @param jobName  the name of the Job
-     * @param runnable the runnable Type in this case K8SJobRunnable
-     */
-    private void deleteAssociatedPodAndJob(String jobName, String namespace, K8sJobRunnable runnable) {
-        // Delete the Pod associated with the Job
-        try {
-            V1PodList v1PodList = coreV1Api.listNamespacedPod(
-                    namespace,
-                    null,
-                    null,
-                    null,
-                    null,
-                    null,
-                    null,
-                    null,
-                    null,
-                    null,
-                    null,
-                    null
-            );
-
-            for (V1Pod pod : v1PodList.getItems()) {
-                if (pod.getMetadata() != null && pod.getMetadata().getName() != null) {
-                    if (pod.getMetadata().getName().startsWith(jobName)) {
-                        String podName = pod.getMetadata().getName();
-
-                        // Delete the Pod
-                        V1Pod v1Pod = coreV1Api.deleteNamespacedPod(
-                                podName,
-                                namespace,
-                                null,
-                                null,
-                                null,
-                                null,
-                                null,
-                                null
-                        );
-                        log.info("Pod deleted: " + podName);
-
-                        try {
-                            writeLog(
-                                    runnable,
-                                    JacksonMapper.CUSTOM_OBJECT_MAPPER.writeValueAsString(v1Pod.getStatus())
-                            );
-                        } catch (JsonProcessingException e) {
-                            log.error(e.toString());
-                        }
-
-                        // Delete the Job
-                        V1Status deleteStatus = batchV1Api.deleteNamespacedJob(
-                                jobName,
-                                "default",
-                                null,
-                                null,
-                                null,
-                                null,
-                                null,
-                                null
-                        );
-
-                        try {
-                            writeLog(runnable, JacksonMapper.CUSTOM_OBJECT_MAPPER.writeValueAsString(deleteStatus));
-                        } catch (JsonProcessingException e) {
-                            log.error(e.toString());
-                        }
-                        log.info("Job deleted: " + jobName);
-                    }
-                }
-            }
-            throw new StopPoller("POLLER STOP SUCCESSFULLY");
-=======
             // Log service execution initiation
             log.info("----------------- DELETE KUBERNETES JOB ----------------");
 
             batchV1Api.deleteNamespacedJob(job.getMetadata().getName(), namespace, null, null, null, null, null, null);
->>>>>>> ac6a9328
         } catch (ApiException e) {
             log.error("Error with k8s: {}", e.getResponseBody());
             if (log.isDebugEnabled()) {
