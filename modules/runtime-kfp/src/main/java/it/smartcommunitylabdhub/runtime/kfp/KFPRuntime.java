package it.smartcommunitylabdhub.runtime.kfp;

import it.smartcommunitylabdhub.commons.accessors.spec.RunSpecAccessor;
import it.smartcommunitylabdhub.commons.annotations.infrastructure.RuntimeComponent;
import it.smartcommunitylabdhub.commons.infrastructure.RunRunnable;
import it.smartcommunitylabdhub.commons.jackson.YamlMapperFactory;
import it.smartcommunitylabdhub.commons.models.base.Executable;
import it.smartcommunitylabdhub.commons.models.entities.run.Run;
import it.smartcommunitylabdhub.commons.models.entities.task.Task;
import it.smartcommunitylabdhub.commons.models.entities.task.TaskBaseSpec;
import it.smartcommunitylabdhub.commons.models.entities.workflow.Workflow;
import it.smartcommunitylabdhub.commons.models.utils.RunUtils;
import it.smartcommunitylabdhub.commons.services.entities.SecretService;
import it.smartcommunitylabdhub.commons.services.entities.WorkflowService;
import it.smartcommunitylabdhub.framework.k8s.base.K8sBaseRuntime;
import it.smartcommunitylabdhub.framework.k8s.runnables.K8sJobRunnable;
import it.smartcommunitylabdhub.framework.k8s.runnables.K8sRunnable;
import it.smartcommunitylabdhub.runtime.kfp.runners.KFPBuildRunner;
import it.smartcommunitylabdhub.runtime.kfp.runners.KFPPipelineRunner;
import it.smartcommunitylabdhub.runtime.kfp.specs.KFPPipelineTaskSpec;
import it.smartcommunitylabdhub.runtime.kfp.specs.KFPBuildTaskSpec;
import it.smartcommunitylabdhub.runtime.kfp.specs.KFPRunSpec;
import it.smartcommunitylabdhub.runtime.kfp.specs.KFPRunStatus;
import it.smartcommunitylabdhub.runtime.kfp.specs.KFPWorkflowSpec;
import jakarta.validation.constraints.NotNull;
import java.io.Serializable;
import java.util.HashMap;
import java.util.Map;
import lombok.extern.slf4j.Slf4j;
import org.springframework.beans.factory.annotation.Autowired;
import org.springframework.beans.factory.annotation.Value;

import com.fasterxml.jackson.core.JsonProcessingException;

@RuntimeComponent(runtime = KFPRuntime.RUNTIME)
@Slf4j
public class KFPRuntime extends K8sBaseRuntime<KFPWorkflowSpec, KFPRunSpec, KFPRunStatus, K8sRunnable> {

    public static final String RUNTIME = "kfp";

    @Autowired
    SecretService secretService;

    @Autowired
    private WorkflowService workflowService;

    @Value("${runtime.kfp.image}")
    private String image;

    public KFPRuntime() {
        super(KFPRunSpec.KIND);
    }

    @Override
    public KFPRunSpec build(@NotNull Executable workflow, @NotNull Task task, @NotNull Run run) {
        if (!KFPRunSpec.KIND.equals(run.getKind())) {
            throw new IllegalArgumentException(
                "Run kind {} unsupported, expecting {}".formatted(String.valueOf(run.getKind()), KFPRunSpec.KIND)
            );
        }

        KFPWorkflowSpec workSpec = new KFPWorkflowSpec(workflow.getSpec());
        KFPRunSpec runSpec = new KFPRunSpec(run.getSpec());

        String kind = task.getKind();

        //build task spec as defined
        TaskBaseSpec taskSpec =
            switch (kind) {
                case KFPPipelineTaskSpec.KIND -> {
                    yield new KFPPipelineTaskSpec(task.getSpec());
                }
                case KFPBuildTaskSpec.KIND -> {
                    yield new KFPBuildTaskSpec(task.getSpec());
                }
                default -> throw new IllegalArgumentException(
                    "Kind not recognized. Cannot retrieve the right builder or specialize Spec for Run and Task."
                );
            };

        //build run merging task spec overrides
        Map<String, Serializable> map = new HashMap<>();
        map.putAll(runSpec.toMap());
        taskSpec.toMap().forEach(map::putIfAbsent);

        KFPRunSpec kfpSpec = new KFPRunSpec(map);
        //ensure function is not modified
        kfpSpec.setWorkflowSpec(workSpec);

        return kfpSpec;
    }

    @Override
    public K8sRunnable run(@NotNull Run run) {
        //check run kind
        if (!KFPRunSpec.KIND.equals(run.getKind())) {
            throw new IllegalArgumentException(
                "Run kind {} unsupported, expecting {}".formatted(String.valueOf(run.getKind()), KFPRunSpec.KIND)
            );
        }

        // Create spec for run
        KFPRunSpec runKfpSpec = new KFPRunSpec(run.getSpec());

        // Create string run accessor from task
        RunSpecAccessor runAccessor = RunUtils.parseTask(runKfpSpec.getTask());

        return switch (runAccessor.getTask()) {
            case KFPPipelineTaskSpec.KIND -> new KFPPipelineRunner()
                .produce(run);
            case KFPBuildTaskSpec.KIND -> new KFPBuildRunner(
                image,
<<<<<<< HEAD
                secretService.groupSecrets(run.getProject(), runKfpSpec.getTaskBuildSpec().getSecrets())
=======
                secretService.getSecretData(run.getProject(), runKfpSpec.getTaskSpec().getSecrets())
>>>>>>> aed37ff0
            )
                .produce(run);
            default -> throw new IllegalArgumentException("Kind not recognized. Cannot retrieve the right Runner");
        };
    }

    @Override
    public KFPRunStatus onComplete(Run run, RunRunnable runnable) {
        KFPRunSpec kfpRunSpec = new KFPRunSpec(run.getSpec());
        RunSpecAccessor runAccessor = RunUtils.parseTask(kfpRunSpec.getTask());

        if(KFPBuildTaskSpec.KIND.equals(runAccessor.getTask())) {
            if (((K8sJobRunnable) runnable).getResults() != null) {
                String workflow = (String)((K8sJobRunnable) runnable).getResults().get("workflow");
                // extract workflow spec part and convert to String again
                try {
                    io.argoproj.workflow.models.Workflow argoWorkflow = YamlMapperFactory.yamlObjectMapper().readValue(workflow, io.argoproj.workflow.models.Workflow.class);
                    workflow = YamlMapperFactory.yamlObjectMapper().writeValueAsString(argoWorkflow.getSpec());
                } catch (JsonProcessingException e) {
                    log.error("Error storing Workflow specification", e);
                    return null;
                }
                
                String wId = runAccessor.getVersion();
                Workflow wf = workflowService.getWorkflow(wId);
    
                log.debug("update workflow {} spec to use built workflow", wId);
    
                KFPWorkflowSpec wfSpec = new KFPWorkflowSpec(wf.getSpec());
                wfSpec.setWorkflow(workflow);
                wf.setSpec(wfSpec.toMap());
                workflowService.updateWorkflow(wId, wf, true);    
            }
        }

        return null;
    }
}<|MERGE_RESOLUTION|>--- conflicted
+++ resolved
@@ -110,11 +110,7 @@
                 .produce(run);
             case KFPBuildTaskSpec.KIND -> new KFPBuildRunner(
                 image,
-<<<<<<< HEAD
-                secretService.groupSecrets(run.getProject(), runKfpSpec.getTaskBuildSpec().getSecrets())
-=======
-                secretService.getSecretData(run.getProject(), runKfpSpec.getTaskSpec().getSecrets())
->>>>>>> aed37ff0
+                secretService.getSecretData(run.getProject(), runKfpSpec.getTaskBuildSpec().getSecrets())
             )
                 .produce(run);
             default -> throw new IllegalArgumentException("Kind not recognized. Cannot retrieve the right Runner");
