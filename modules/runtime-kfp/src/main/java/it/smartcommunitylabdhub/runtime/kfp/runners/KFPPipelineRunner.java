package it.smartcommunitylabdhub.runtime.kfp.runners;

import it.smartcommunitylabdhub.commons.infrastructure.Runner;
import it.smartcommunitylabdhub.commons.models.entities.run.Run;
import it.smartcommunitylabdhub.framework.argo.runnables.K8sArgoCronWorkflowRunnable;
import it.smartcommunitylabdhub.framework.argo.runnables.K8sArgoWorkflowRunnable;
import it.smartcommunitylabdhub.framework.k8s.objects.CoreEnv;
import it.smartcommunitylabdhub.runtime.kfp.KFPRuntime;
import it.smartcommunitylabdhub.runtime.kfp.specs.KFPPipelineTaskSpec;
import it.smartcommunitylabdhub.runtime.kfp.specs.KFPRunSpec;
import it.smartcommunitylabdhub.runtime.kfp.specs.KFPWorkflowSpec;

import java.util.ArrayList;
import java.util.List;
import java.util.Optional;
import org.springframework.util.StringUtils;

/**
 * KFPPipelineRunner
 * <p>
 * You can use this as a simple class or as a registered bean. If you want to retrieve this as bean from RunnerFactory
 * you have to register it using the following annotation:
 *
 * @RunnerComponent(runtime = "kfp", task = "pipeline")
 */
<<<<<<< HEAD
public class KFPPipelineRunner implements Runner<K8sArgoWorkflowRunnable> {
=======
public class KFPPipelineRunner implements Runner<K8sRunnable> {

    private final String image;
    private final Map<String, String> secretData;

    public KFPPipelineRunner(String image, Map<String, String> secretData) {
        this.image = image;
        this.secretData = secretData;
    }
>>>>>>> aed37ff0

    @Override
    public K8sArgoWorkflowRunnable produce(Run run) {
        KFPRunSpec runSpec = new KFPRunSpec(run.getSpec());
        KFPPipelineTaskSpec taskSpec = runSpec.getTaskPipelineSpec();
        KFPWorkflowSpec workflowSpec = runSpec.getWorkflowSpec();
        if (workflowSpec == null || workflowSpec.getWorkflow() == null) {
            throw new IllegalArgumentException("workflowSpec is null");
        }

        List<CoreEnv> coreEnvList = new ArrayList<>(
            List.of(
                new CoreEnv("PROJECT_NAME", run.getProject()),
                new CoreEnv("RUN_ID", run.getId())
            )
        );

        List<CoreEnv> coreSecrets = secretData == null
            ? null
            : secretData.entrySet().stream().map(e -> new CoreEnv(e.getKey(), e.getValue())).toList();

        Optional.ofNullable(taskSpec.getEnvs()).ifPresent(coreEnvList::addAll);

        K8sArgoWorkflowRunnable argoRunnable = K8sArgoWorkflowRunnable
            .builder()
            .runtime(KFPRuntime.RUNTIME)
            .task(KFPPipelineTaskSpec.KIND)
<<<<<<< HEAD
            .workflowSpec(workflowSpec.getWorkflow())
=======
            .image(image)
            .command("python")
            .args(List.of("wrapper.py").toArray(String[]::new))
            .resources(taskSpec.getResources())
            .nodeSelector(taskSpec.getNodeSelector())
            .volumes(taskSpec.getVolumes())
            .secrets(coreSecrets)
            .envs(coreEnvList)
            .affinity(taskSpec.getAffinity())
            .tolerations(taskSpec.getTolerations())
            .state(State.READY.name())
>>>>>>> aed37ff0
            .build();

        if (StringUtils.hasText(taskSpec.getSchedule())) {
            //build a cronJob
<<<<<<< HEAD
            argoRunnable = K8sArgoCronWorkflowRunnable
                .builder()
                .runtime(KFPRuntime.RUNTIME)
                .task(KFPPipelineTaskSpec.KIND)
                .workflowSpec(workflowSpec.getWorkflow())
                .schedule(taskSpec.getSchedule())
                .build();
=======
            k8sJobRunnable =
                K8sCronJobRunnable
                    .builder()
                    .runtime(KFPRuntime.RUNTIME)
                    .task(KFPPipelineTaskSpec.KIND)
                    //base
                    .image(image)
                    .command("python")
                    .args(List.of("wrapper.py").toArray(String[]::new))
                    .resources(taskSpec.getResources())
                    .nodeSelector(taskSpec.getNodeSelector())
                    .volumes(taskSpec.getVolumes())
                    .secrets(coreSecrets)
                    .envs(coreEnvList)
                    .affinity(taskSpec.getAffinity())
                    .tolerations(taskSpec.getTolerations())
                    .state(State.READY.name())
                    .schedule(taskSpec.getSchedule())
                    .build();
>>>>>>> aed37ff0
        }

        argoRunnable.setId(run.getId());
        argoRunnable.setProject(run.getProject());

        return argoRunnable;
    }
}<|MERGE_RESOLUTION|>--- conflicted
+++ resolved
@@ -23,19 +23,8 @@
  *
  * @RunnerComponent(runtime = "kfp", task = "pipeline")
  */
-<<<<<<< HEAD
 public class KFPPipelineRunner implements Runner<K8sArgoWorkflowRunnable> {
-=======
-public class KFPPipelineRunner implements Runner<K8sRunnable> {
 
-    private final String image;
-    private final Map<String, String> secretData;
-
-    public KFPPipelineRunner(String image, Map<String, String> secretData) {
-        this.image = image;
-        this.secretData = secretData;
-    }
->>>>>>> aed37ff0
 
     @Override
     public K8sArgoWorkflowRunnable produce(Run run) {
@@ -53,36 +42,17 @@
             )
         );
 
-        List<CoreEnv> coreSecrets = secretData == null
-            ? null
-            : secretData.entrySet().stream().map(e -> new CoreEnv(e.getKey(), e.getValue())).toList();
-
         Optional.ofNullable(taskSpec.getEnvs()).ifPresent(coreEnvList::addAll);
 
         K8sArgoWorkflowRunnable argoRunnable = K8sArgoWorkflowRunnable
             .builder()
             .runtime(KFPRuntime.RUNTIME)
             .task(KFPPipelineTaskSpec.KIND)
-<<<<<<< HEAD
             .workflowSpec(workflowSpec.getWorkflow())
-=======
-            .image(image)
-            .command("python")
-            .args(List.of("wrapper.py").toArray(String[]::new))
-            .resources(taskSpec.getResources())
-            .nodeSelector(taskSpec.getNodeSelector())
-            .volumes(taskSpec.getVolumes())
-            .secrets(coreSecrets)
-            .envs(coreEnvList)
-            .affinity(taskSpec.getAffinity())
-            .tolerations(taskSpec.getTolerations())
-            .state(State.READY.name())
->>>>>>> aed37ff0
             .build();
 
         if (StringUtils.hasText(taskSpec.getSchedule())) {
             //build a cronJob
-<<<<<<< HEAD
             argoRunnable = K8sArgoCronWorkflowRunnable
                 .builder()
                 .runtime(KFPRuntime.RUNTIME)
@@ -90,27 +60,6 @@
                 .workflowSpec(workflowSpec.getWorkflow())
                 .schedule(taskSpec.getSchedule())
                 .build();
-=======
-            k8sJobRunnable =
-                K8sCronJobRunnable
-                    .builder()
-                    .runtime(KFPRuntime.RUNTIME)
-                    .task(KFPPipelineTaskSpec.KIND)
-                    //base
-                    .image(image)
-                    .command("python")
-                    .args(List.of("wrapper.py").toArray(String[]::new))
-                    .resources(taskSpec.getResources())
-                    .nodeSelector(taskSpec.getNodeSelector())
-                    .volumes(taskSpec.getVolumes())
-                    .secrets(coreSecrets)
-                    .envs(coreEnvList)
-                    .affinity(taskSpec.getAffinity())
-                    .tolerations(taskSpec.getTolerations())
-                    .state(State.READY.name())
-                    .schedule(taskSpec.getSchedule())
-                    .build();
->>>>>>> aed37ff0
         }
 
         argoRunnable.setId(run.getId());
