package it.smartcommunitylabdhub.core.controllers.v1.context;

import java.util.List;

import javax.annotation.Nullable;

import org.springdoc.core.annotations.ParameterObject;
import org.springframework.beans.factory.annotation.Autowired;
import org.springframework.data.domain.Page;
import org.springframework.data.domain.Pageable;
import org.springframework.data.domain.Sort.Direction;
import org.springframework.data.web.PageableDefault;
import org.springframework.data.web.SortDefault;
import org.springframework.http.MediaType;
import org.springframework.security.access.prepost.PreAuthorize;
import org.springframework.validation.BindException;
import org.springframework.validation.annotation.Validated;
import org.springframework.web.bind.annotation.DeleteMapping;
import org.springframework.web.bind.annotation.GetMapping;
import org.springframework.web.bind.annotation.PathVariable;
import org.springframework.web.bind.annotation.PostMapping;
import org.springframework.web.bind.annotation.PutMapping;
import org.springframework.web.bind.annotation.RequestBody;
import org.springframework.web.bind.annotation.RequestMapping;
import org.springframework.web.bind.annotation.RequestParam;
import org.springframework.web.bind.annotation.RestController;

import io.swagger.v3.oas.annotations.Operation;
import io.swagger.v3.oas.annotations.tags.Tag;
import it.smartcommunitylabdhub.commons.Keys;
import it.smartcommunitylabdhub.commons.exceptions.DuplicatedEntityException;
import it.smartcommunitylabdhub.commons.exceptions.NoSuchEntityException;
import it.smartcommunitylabdhub.commons.exceptions.SystemException;
import it.smartcommunitylabdhub.commons.models.base.DownloadInfo;
import it.smartcommunitylabdhub.commons.models.base.FileInfo;
import it.smartcommunitylabdhub.commons.models.base.UploadInfo;
import it.smartcommunitylabdhub.commons.models.entities.artifact.Artifact;
import it.smartcommunitylabdhub.commons.models.queries.SearchFilter;
import it.smartcommunitylabdhub.core.ApplicationKeys;
import it.smartcommunitylabdhub.core.annotations.ApiVersion;
import it.smartcommunitylabdhub.core.models.entities.ArtifactEntity;
import it.smartcommunitylabdhub.core.models.files.ArtifactFilesService;
import it.smartcommunitylabdhub.core.models.queries.filters.entities.ArtifactEntityFilter;
import it.smartcommunitylabdhub.core.models.queries.services.SearchableArtifactService;
import jakarta.validation.Valid;
import jakarta.validation.constraints.NotNull;
import jakarta.validation.constraints.Pattern;
import lombok.extern.slf4j.Slf4j;

@RestController
@ApiVersion("v1")
@RequestMapping("/-/{project}/artifacts")
@PreAuthorize(
    "hasAuthority('ROLE_ADMIN') or (hasAuthority(#project+':ROLE_USER') or hasAuthority(#project+':ROLE_ADMIN'))"
)
@Validated
@Slf4j
@Tag(name = "Artifact context API", description = "Endpoints related to artifacts management in project")
public class ArtifactContextController {

    @Autowired
    SearchableArtifactService artifactService;

    @Autowired
    ArtifactFilesService filesService;

    @Operation(summary = "Create an artifact in a project context")
    @PostMapping(
        value = "",
        consumes = { MediaType.APPLICATION_JSON_VALUE, "application/x-yaml" },
        produces = "application/json; charset=UTF-8"
    )
    public Artifact createArtifact(
        @PathVariable @Valid @NotNull @Pattern(regexp = Keys.SLUG_PATTERN) String project,
        @Valid @NotNull @RequestBody Artifact dto
    ) throws DuplicatedEntityException, IllegalArgumentException, SystemException, BindException {
        //enforce project match
        dto.setProject(project);

        //create as new
        return artifactService.createArtifact(dto);
    }

    @Operation(summary = "Search artifacts")
    @GetMapping(path = "", produces = "application/json; charset=UTF-8")
    public Page<Artifact> searchArtifacts(
        @PathVariable @Valid @NotNull @Pattern(regexp = Keys.SLUG_PATTERN) String project,
        @ParameterObject @Valid @Nullable ArtifactEntityFilter filter,
        @ParameterObject @RequestParam(required = false, defaultValue = "latest") String versions,
        @ParameterObject @PageableDefault(page = 0, size = ApplicationKeys.DEFAULT_PAGE_SIZE) @SortDefault.SortDefaults(
            { @SortDefault(sort = "created", direction = Direction.DESC) }
        ) Pageable pageable
    ) {
        SearchFilter<ArtifactEntity> sf = null;
        if (filter != null) {
            sf = filter.toSearchFilter();
        }
        if ("all".equals(versions)) {
            return artifactService.searchArtifactsByProject(project, pageable, sf);
        } else {
            return artifactService.searchLatestArtifactsByProject(project, pageable, sf);
        }
    }

    @Operation(summary = "Delete all version of an artifact")
    @DeleteMapping(path = "")
    public void deleteAllArtifacts(
        @PathVariable @Valid @NotNull @Pattern(regexp = Keys.SLUG_PATTERN) String project,
        @ParameterObject @RequestParam @Valid @NotNull @Pattern(regexp = Keys.SLUG_PATTERN) String name
    ) {
        artifactService.deleteArtifacts(project, name);
    }

    /*
     * Versions
     */

    @Operation(summary = "Retrieve a specific artifact version given the artifact id")
    @GetMapping(path = "/{id}", produces = "application/json; charset=UTF-8")
    public Artifact getArtifactById(
        @PathVariable @Valid @NotNull @Pattern(regexp = Keys.SLUG_PATTERN) String project,
        @PathVariable @Valid @NotNull @Pattern(regexp = Keys.SLUG_PATTERN) String id
    ) throws NoSuchEntityException {
        Artifact artifact = artifactService.getArtifact(id);

        //check for project and name match
        if (!artifact.getProject().equals(project)) {
            throw new IllegalArgumentException("invalid project");
        }

        return artifact;
    }

    @Operation(summary = "Update if exist an artifact in a project context")
    @PutMapping(
        value = "/{id}",
        consumes = { MediaType.APPLICATION_JSON_VALUE, "application/x-yaml" },
        produces = "application/json; charset=UTF-8"
    )
    public Artifact updateArtifactById(
        @PathVariable @Valid @NotNull @Pattern(regexp = Keys.SLUG_PATTERN) String project,
        @PathVariable @Valid @NotNull @Pattern(regexp = Keys.SLUG_PATTERN) String id,
        @RequestBody @Valid @NotNull Artifact artifactDTO
    ) throws NoSuchEntityException, IllegalArgumentException, SystemException, BindException {
        Artifact artifact = artifactService.getArtifact(id);

        //check for project and name match
        if (!artifact.getProject().equals(project)) {
            throw new IllegalArgumentException("invalid project");
        }

        return artifactService.updateArtifact(id, artifactDTO);
    }

    @Operation(summary = "Delete a specific artifact version")
    @DeleteMapping(path = "/{id}")
    public void deleteArtifactById(
        @PathVariable @Valid @NotNull @Pattern(regexp = Keys.SLUG_PATTERN) String project,
        @PathVariable @Valid @NotNull @Pattern(regexp = Keys.SLUG_PATTERN) String id
    ) throws NoSuchEntityException {
        Artifact artifact = artifactService.getArtifact(id);

        //check for project and name match
        if (!artifact.getProject().equals(project)) {
            throw new IllegalArgumentException("invalid project");
        }

        artifactService.deleteArtifact(id);
    }

    /*
     * Files
     */
    @Operation(summary = "Get download url for a given artifact, if available")
    @GetMapping(path = "/{id}/files/download", produces = "application/json; charset=UTF-8")
    public DownloadInfo downloadAsUrlArtifactById(
        @PathVariable @Valid @NotNull @Pattern(regexp = Keys.SLUG_PATTERN) String project,
        @PathVariable @Valid @NotNull @Pattern(regexp = Keys.SLUG_PATTERN) String id
    ) throws NoSuchEntityException {
        Artifact artifact = artifactService.getArtifact(id);

        //check for project and name match
        if (!artifact.getProject().equals(project)) {
            throw new IllegalArgumentException("invalid project");
        }

        return filesService.downloadFileAsUrl(id);
    }

    @Operation(summary = "Create an upload url for a given artifact, if available")
    @PostMapping(path = "/{id}/files/upload", produces = "application/json; charset=UTF-8")
    public UploadInfo uploadAsUrlArtifactById(
        @PathVariable @Valid @NotNull @Pattern(regexp = Keys.SLUG_PATTERN) String project,
        @PathVariable @Valid @NotNull @Pattern(regexp = Keys.SLUG_PATTERN) String id,
        @RequestParam @NotNull String filename
    ) throws NoSuchEntityException {
        Artifact artifact = artifactService.findArtifact(id);

        //check for project and name match
        if ((artifact != null) && !artifact.getProject().equals(project)) {
            throw new IllegalArgumentException("invalid project");
        }

        return filesService.uploadFileAsUrl(id, filename);
    }

    @Operation(summary = "Start a multipart upload for a given artifact, if available")
    @PostMapping(path = "/{id}/files/multipart/start", produces = "application/json; charset=UTF-8")
    public UploadInfo multipartStartUploadAsUrlArtifactById(
        @PathVariable @Valid @NotNull @Pattern(regexp = Keys.SLUG_PATTERN) String project,
        @PathVariable @Valid @NotNull @Pattern(regexp = Keys.SLUG_PATTERN) String id,
        @RequestParam @NotNull String filename
    ) throws NoSuchEntityException {
        Artifact artifact = artifactService.findArtifact(id);

        //check for project and name match
        if ((artifact != null) && !artifact.getProject().equals(project)) {
            throw new IllegalArgumentException("invalid project");
        }

        return filesService.startMultiPartUpload(id, filename);
    }

    @Operation(
        summary = "Generate an upload url for a part of a given multipart upload for a given artifact, if available"
    )
    @PutMapping(path = "/{id}/files/multipart/part", produces = "application/json; charset=UTF-8")
    public UploadInfo multipartPartUploadAsUrlArtifactById(
        @PathVariable @Valid @NotNull @Pattern(regexp = Keys.SLUG_PATTERN) String project,
        @PathVariable @Valid @NotNull @Pattern(regexp = Keys.SLUG_PATTERN) String id,
        @RequestParam @NotNull String filename,
        @RequestParam @NotNull String uploadId,
        @RequestParam @NotNull Integer partNumber
    ) throws NoSuchEntityException {
        Artifact artifact = artifactService.findArtifact(id);

        //check for project and name match
        if ((artifact != null) && !artifact.getProject().equals(project)) {
            throw new IllegalArgumentException("invalid project");
        }

        return filesService.uploadMultiPart(id, filename, uploadId, partNumber);
    }

    @Operation(summary = "Complete a multipart upload for a given artifact, if available")
    @PostMapping(path = "/{id}/files/multipart/complete", produces = "application/json; charset=UTF-8")
    public UploadInfo multipartCompleteUploadAsUrlArtifactById(
        @PathVariable @Valid @NotNull @Pattern(regexp = Keys.SLUG_PATTERN) String project,
        @PathVariable @Valid @NotNull @Pattern(regexp = Keys.SLUG_PATTERN) String id,
        @RequestParam @NotNull String filename,
        @RequestParam @NotNull String uploadId,
        @RequestParam @NotNull List<String> partList
    ) throws NoSuchEntityException {
        Artifact artifact = artifactService.findArtifact(id);

        //check for project and name match
        if ((artifact != null) && !artifact.getProject().equals(project)) {
            throw new IllegalArgumentException("invalid project");
        }

        return filesService.completeMultiPartUpload(id, filename, uploadId, partList);
    }

    @Operation(summary = "Get file info for a given artifact, if available")
    @GetMapping(path = "/{id}/files/info", produces = "application/json; charset=UTF-8")
    public List<FileInfo> getArtifactFilesInfoById(
        @PathVariable @Valid @NotNull @Pattern(regexp = Keys.SLUG_PATTERN) String project,
        @PathVariable @Valid @NotNull @Pattern(regexp = Keys.SLUG_PATTERN) String id
    ) throws NoSuchEntityException {
        Artifact artifact = artifactService.getArtifact(id);

        //check for project and name match
        if (!artifact.getProject().equals(project)) {
            throw new IllegalArgumentException("invalid project");
        }

        return filesService.getFileInfo(id);
    }

    @Operation(summary = "Store file info for a given entity, if available")
    @PutMapping(path = "/{id}/files/info", produces = "application/json; charset=UTF-8")
    public void storeFilesInfoById(
        @PathVariable @Valid @NotNull @Pattern(regexp = Keys.SLUG_PATTERN) String project,
        @PathVariable @Valid @NotNull @Pattern(regexp = Keys.SLUG_PATTERN) String id,
        @RequestBody List<FileInfo> files
    ) throws NoSuchEntityException {
<<<<<<< HEAD
    	Artifact entity = artifactService.getArtifact(id);
=======
        Artifact entity = artifactService.getArtifact(id);
>>>>>>> 7edc76dc

        //check for project and name match
        if (!entity.getProject().equals(project)) {
            throw new IllegalArgumentException("invalid project");
        }

        filesService.storeFileInfo(id, files);
    }
<<<<<<< HEAD

=======
>>>>>>> 7edc76dc
}<|MERGE_RESOLUTION|>--- conflicted
+++ resolved
@@ -284,11 +284,7 @@
         @PathVariable @Valid @NotNull @Pattern(regexp = Keys.SLUG_PATTERN) String id,
         @RequestBody List<FileInfo> files
     ) throws NoSuchEntityException {
-<<<<<<< HEAD
-    	Artifact entity = artifactService.getArtifact(id);
-=======
         Artifact entity = artifactService.getArtifact(id);
->>>>>>> 7edc76dc
 
         //check for project and name match
         if (!entity.getProject().equals(project)) {
@@ -297,8 +293,4 @@
 
         filesService.storeFileInfo(id, files);
     }
-<<<<<<< HEAD
-
-=======
->>>>>>> 7edc76dc
 }