<?xml version="1.0" encoding="UTF-8"?>
<project xmlns:xsi="http://www.w3.org/2001/XMLSchema-instance"
    xmlns="http://maven.apache.org/POM/4.0.0"
    xsi:schemaLocation="http://maven.apache.org/POM/4.0.0 https://maven.apache.org/xsd/maven-4.0.0.xsd">
    <modelVersion>4.0.0</modelVersion>
    <!-- <parent>
        <groupId>org.springframework.boot</groupId>
        <artifactId>spring-boot-starter-parent</artifactId>
        <version>3.2.0</version>
    </parent> -->
    <groupId>it.smartcommunitylabdhub</groupId>
    <artifactId>digitalhub-core</artifactId>
    <name>digitalhub-core</name>
    <version>${revision}</version>
    <packaging>pom</packaging>

    <properties>
        <revision>0.0.32</revision>
        <java.version>21</java.version>
        <spring-boot.version>3.2.0</spring-boot.version>
        <springdoc.version>2.2.0</springdoc.version>
        <jackson.version>2.15.3</jackson.version>
        <slf4j.version>2.0.9</slf4j.version>
        <kubernetes.version>19.0.0</kubernetes.version>
        <maven.compiler.release>21</maven.compiler.release>
        <lombok.version>1.18.30</lombok.version>
    </properties>

    <modules>
        <module>modules/commons</module>
        <module>modules/fsm</module>
        <module>modules/framework-k8s</module>
        <module>modules/runtime-container</module>
        <module>modules/runtime-dbt</module>
        <module>modules/runtime-nefertem</module>
        <module>modules/runtime-mlrun</module>
<<<<<<< HEAD
        <module>modules/runtime-kfp</module>
=======
        <module>frontend</module>
>>>>>>> 6bac7e9c
        <module>application</module>
    </modules>


    <build>
        <plugins>
            <plugin>
                <artifactId>maven-compiler-plugin</artifactId>
                <version>3.11.0</version>
                <configuration>
                    <parameters>true</parameters>
                </configuration>
            </plugin>
            <plugin>
                <groupId>org.codehaus.mojo</groupId>
                <artifactId>flatten-maven-plugin</artifactId>
                <version>1.6.0</version>
                <configuration>
                </configuration>
                <executions>
                    <execution>
                        <id>flatten</id>
                        <phase>process-resources</phase>
                        <goals>
                            <goal>flatten</goal>
                        </goals>
                    </execution>
                    <execution>
                        <id>flatten.clean</id>
                        <phase>clean</phase>
                        <goals>
                            <goal>clean</goal>
                        </goals>
                    </execution>
                </executions>
            </plugin>
        </plugins>
    </build>
</project><|MERGE_RESOLUTION|>--- conflicted
+++ resolved
@@ -34,11 +34,8 @@
         <module>modules/runtime-dbt</module>
         <module>modules/runtime-nefertem</module>
         <module>modules/runtime-mlrun</module>
-<<<<<<< HEAD
         <module>modules/runtime-kfp</module>
-=======
         <module>frontend</module>
->>>>>>> 6bac7e9c
         <module>application</module>
     </modules>
 
