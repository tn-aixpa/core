--- conflicted
+++ resolved
@@ -27,6 +27,7 @@
 
     private static final String TASK = "profile";
     private final String image;
+
     private final RunDefaultFieldAccessor runDefaultFieldAccessor;
     private final Map<String, Set<String>> groupedSecrets;
 
@@ -49,13 +50,8 @@
                 new CoreEnv("PROJECT_NAME", runDTO.getProject()),
                 new CoreEnv("RUN_ID", runDTO.getId())
         ));
-<<<<<<< HEAD
-        
-        coreEnvList.addAll(runNefertemSpec.getTaskNefertemSpec().getEnvs());
-=======
-        if (runNefertemSpec.getK8sTaskBaseSpec().getEnvs() != null)
-                coreEnvList.addAll(runNefertemSpec.getK8sTaskBaseSpec().getEnvs());
->>>>>>> 045afe47
+        if (runNefertemSpec.getTaskNefertemSpec().getEnvs() != null)
+            coreEnvList.addAll(runNefertemSpec.getTaskNefertemSpec().getEnvs());
 
         //TODO: Create runnable using information from Run completed spec.
         K8sJobRunnable k8sJobRunnable = K8sJobRunnable.builder()
@@ -64,9 +60,9 @@
                 .image(image)
                 .command("python")
                 .args(List.of("wrapper.py").toArray(String[]::new))
-                .resources(runNefertemSpec.getK8sTaskBaseSpec().getResources())
-                .nodeSelector(runNefertemSpec.getK8sTaskBaseSpec().getNodeSelector())
-                .volumes(runNefertemSpec.getK8sTaskBaseSpec().getVolumes())
+                .resources(runNefertemSpec.getTaskNefertemSpec().getResources())
+                .nodeSelector(runNefertemSpec.getTaskNefertemSpec().getNodeSelector())
+                .volumes(runNefertemSpec.getTaskNefertemSpec().getVolumes())
                 .secrets(groupedSecrets)
                 .envs(coreEnvList)
                 .state(runDefaultFieldAccessor.getState())
